# OPERATION PRIME — Phase One Implementation Plan

**Purpose:** Build a robust, maintainable, and testable foundation for the NOC PRIME application using MVVM, WinUI 3, and best practices from project documentation.

---

## Table of Contents
1. [Clean Architecture Implementation Plan](#clean-architecture-implementation-plan)
2. [Four Core Layers Setup](#four-core-layers-setup)
3. [Dependency Injection & Service Registration](#dependency-injection--service-registration)
4. [Configuration & Options Pattern](#configuration--options-pattern)
5. [Testing & Architecture Validation](#testing--architecture-validation)
6. [Logging & Error Handling](#logging--error-handling)
7. [Web Request Wrapper Service](#web-request-wrapper-service)
8. [Validation & DTOs](#validation--dtos)
9. [Implementation Roadmap](#implementation-roadmap)
10. [Step-by-Step Checklist](#step-by-step-checklist)

---

## 1. Documentation-Driven Requirements
- **Architecture:** Strict MVVM, DI, circuit breaker for integrations
- **Coding:** SOLID, clean code, explicit validation, testable, component isolation
- **UI:** WinUI 3, NavigationView, wizard dialogs, responsive & accessible
- **Workflows:** Unified incident wizard with conditional fields, .docx NOI templates, team-based autocomplete
- **Data:** EF Core with SQLCipher, offline-first, audit logging, priority matrix, validation rules

## 2. Solution Structure
```
OperationPrime/
├── Models/
│   ├── Incident.cs
│   ├── PreIncident.cs
│   ├── MajorIncident.cs
│   └── Enums.cs
├── ViewModels/
│   ├── BaseViewModel.cs
│   ├── IncidentViewModel.cs
│   ├── PreIncidentViewModel.cs
│   └── MajorIncidentViewModel.cs
├── Views/
│   ├── DashboardView.xaml
│   ├── IncidentWizardView.xaml
│   └── IncidentDetailView.xaml
├── Services/
│   ├── PriorityService.cs
│   ├── NOIService.cs
│   ├── AuditService.cs
│   └── NeuronsService.cs
├── Data/
│   └── AppDbContext.cs
├── Utils/
│   └── Helpers.cs
├── App.xaml
├── App.xaml.cs
└── ...
```

---

## 3. Implementation Roadmap

### A. MVVM Foundation
1. Create `BaseViewModel` implementing `INotifyPropertyChanged`
2. Set up dependency injection (DI) container
3. Establish navigation (NavigationView, content host)
4. Scaffold MainWindow with navigation and status bar

### B. Core Data Models
1. Implement enums: `IncidentStatus`, `Priority`, `Urgency`, `IncidentSource`
2. Create `Incident` base class (per REFERENCE.md)
3. Create `PreIncident` and `MajorIncident` classes (inherit from Incident)
4. Add validation attributes and logic

### C. DbContext & Persistence
1. Implement `AppDbContext` with EF Core and SQLCipher encryption
2. Add `DbSet<>` for all models
3. Set up initial migration

### D. ViewModels & Views
1. Create `IncidentViewModel` (observable properties, commands)
2. Create `PreIncidentViewModel` and `MajorIncidentViewModel`
3. Scaffold `DashboardView`, `IncidentWizardView`, `IncidentDetailView` (basic XAML)

### E. Services
1. Implement skeletons for `PriorityService`, `NOIService`, `AuditService`, `NeuronsService`
2. Register all services with DI

### F. Workflows & UI
1. Implement unified incident creation wizard with conditional field logic
2. Add autocomplete behaviors for Applications, SME names, and Support teams
3. Implement .docx NOI template processing and auto-generation
4. Add team-based email distribution with manual override capability
5. Implement keyboard shortcuts, validation, and navigation logic

### G. Testing & Verification
1. Add unit tests for models, services, and validation logic (xUnit)
2. Document evidence of implementation (per Coding Standards)

---

## 4. Step-by-Step Checklist

### 0. Clean Architecture & Foundation
- [x] Create solution folders/projects for:
  - Domain (entities, value objects, business rules)
  - Application (use-cases, workflow logic, interfaces)
  - Infrastructure (EF Core, SQLCipher, repository/service implementations)
  - Presentation (WinUI 3 UI, ViewModels, XAML, Services, Utils)
- [x] Define repository/service interfaces in Domain/Application, implementations in Infrastructure
- [x] Set up DI/service registration for all interfaces with correct lifetimes
- [ ] Scaffold basic audit logging and error handling (IAuditService, ILogger<T> usage)
- [x] Enforce Clean Architecture, DI, and logging/audit/error handling patterns for all future development

### 1. MVVM Foundation
- [x] Create `BaseViewModel` in ViewModels/ inheriting from `ObservableValidator` (CommunityToolkit.Mvvm v8.4+)
- [x] Scaffold MainWindow with NavigationView and status bar
- [x] Create UI Framework Foundation (DashboardView, PlaceholderView)
- [x] Set up DI container and service registration
- [x] Implement NavigationService abstraction

### 2. Core Data Models (CURRENT FOCUS)
- [x] Create enums: `IncidentStatus`, `Priority`, `UrgencyLevel`, `ImpactLevel`, `IncidentType`
- [x] Create `BaseEntity` with audit trail properties
- [x] Implement `Incident` base class
- [x] Implement `PreIncident` and `MajorIncident` classes
- [x] Add validation attributes (use data annotations for validation)
- [ ] Implement `PriorityMatrix` value object (currently handled as a private matrix in `PriorityService`; value object not yet created)

### 3. DbContext & Persistence
- [x] Implement `AppDbContext` with encryption
- [x] Add `DbSet<>` properties for all models
<<<<<<< HEAD
- [ ] Create and apply initial migration

### 4. ViewModels & Views
- [x] Implement `IncidentViewModel`, `PreIncidentViewModel`, `MajorIncidentViewModel` (inherit from `BaseViewModel : ObservableValidator`, use `[ObservableProperty]` partials)
- [x] Scaffold `DashboardView`, `IncidentWizardView`, `IncidentDetailView`
=======
- [x] Create and apply initial migration (migration files exist in `/Migrations`)
- [x] Data persistence fully verified (EF Core migrations ran successfully, 2025-07-25)

### 4. ViewModels & Views
- [x] Implement `IncidentViewModel`, `PreIncidentViewModel`, `MajorIncidentViewModel` (inherit from `BaseViewModel : ObservableValidator`, use `[ObservableProperty]` partials)
- [x] Scaffold `DashboardView`
- [ ] Scaffold `IncidentWizardView`, `IncidentDetailView` (not yet implemented)
>>>>>>> 599a7ba2

### 5. Services
- [x] Create skeletons for all services
- [x] Register services in DI (dependency injection setup is complete and covers all core layers)

### 6. Workflows & UI
- [ ] Scaffold wizard flows for Pre/Major Incidents (wizard/navigation logic not yet implemented)
- [ ] Implement validation and navigation logic (partial; some validation present, navigation logic for wizard missing)
- [ ] Add keyboard shortcuts

### 7. Testing & Verification
- [ ] Add unit tests for core logic *(deferred - environment lacks .NET 9 tooling)*
- [ ] Document implementation evidence *(pending test completion)*

---

## Modern MVVM & Validation Standards (2025+)
- All ViewModels must inherit from `BaseViewModel : ObservableValidator` (CommunityToolkit.Mvvm v8.4+)
- Use `[ObservableProperty]` partials for observable properties (supports protected set, required, null-annotations, etc.)
- Uses `Directory.Build.props` with `<LangVersion>preview</LangVersion>` for partial property support and future-proofing across all projects
- MVVM Toolkit analyzers must be enabled to enforce correct usage and surface errors/warnings
- Use `[RelayCommand]` and `IAsyncRelayCommand` for commands; use `IMessenger` for decoupled messaging between ViewModels
- Validation is handled via data annotations and toolkit support—no need to manually implement `INotifyDataErrorInfo`
- **Logging is now fully implemented and consistent across all core Application services, repositories, ViewModels, and infrastructure services.**

**Refer to this plan as you build out Phase One. Each step is designed to ensure maintainability, testability, and alignment with project standards and requirements.**<|MERGE_RESOLUTION|>--- conflicted
+++ resolved
@@ -130,13 +130,11 @@
 ### 3. DbContext & Persistence
 - [x] Implement `AppDbContext` with encryption
 - [x] Add `DbSet<>` properties for all models
-<<<<<<< HEAD
 - [ ] Create and apply initial migration
 
 ### 4. ViewModels & Views
 - [x] Implement `IncidentViewModel`, `PreIncidentViewModel`, `MajorIncidentViewModel` (inherit from `BaseViewModel : ObservableValidator`, use `[ObservableProperty]` partials)
 - [x] Scaffold `DashboardView`, `IncidentWizardView`, `IncidentDetailView`
-=======
 - [x] Create and apply initial migration (migration files exist in `/Migrations`)
 - [x] Data persistence fully verified (EF Core migrations ran successfully, 2025-07-25)
 
@@ -144,7 +142,6 @@
 - [x] Implement `IncidentViewModel`, `PreIncidentViewModel`, `MajorIncidentViewModel` (inherit from `BaseViewModel : ObservableValidator`, use `[ObservableProperty]` partials)
 - [x] Scaffold `DashboardView`
 - [ ] Scaffold `IncidentWizardView`, `IncidentDetailView` (not yet implemented)
->>>>>>> 599a7ba2
 
 ### 5. Services
 - [x] Create skeletons for all services
