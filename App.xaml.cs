--- conflicted
+++ resolved
@@ -77,15 +77,12 @@
                 services.AddTransient<PreIncidentViewModel>();
                 services.AddTransient<MajorIncidentViewModel>();
                 services.AddTransient<IncidentWizardViewModel>();
-<<<<<<< HEAD
-=======
                 services.AddTransient<PreIncidentWizardViewModel>();
                 services.AddTransient<MajorIncidentWizardViewModel>()
                 services.AddTransient<IncidentViewModel>();
                 services.AddTransient<PreIncidentViewModel>();
                 services.AddTransient<MajorIncidentViewModel>();
                 services.AddTransient<IncidentWizardViewModel>();
->>>>>>> e26e2a25
 
                 // Create configuration for the infrastructure layer
                 var dbPath = Path.Combine(
