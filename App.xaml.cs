--- conflicted
+++ resolved
@@ -74,18 +74,15 @@
                 services.AddTransient<PlaceholderViewModel>();
                 services.AddTransient<MainPageViewModel>();
                 services.AddTransient<BaseViewModel>();
-<<<<<<< HEAD
                 services.AddTransient<PreIncidentViewModel>();
                 services.AddTransient<MajorIncidentViewModel>();
                 services.AddTransient<IncidentWizardViewModel>();
                 services.AddTransient<PreIncidentWizardViewModel>();
-                services.AddTransient<MajorIncidentWizardViewModel>();
-=======
+                services.AddTransient<MajorIncidentWizardViewModel>()
                 services.AddTransient<IncidentViewModel>();
                 services.AddTransient<PreIncidentViewModel>();
                 services.AddTransient<MajorIncidentViewModel>();
                 services.AddTransient<IncidentWizardViewModel>();
->>>>>>> 447f49d7
 
                 // Create configuration for the infrastructure layer
                 var dbPath = Path.Combine(
